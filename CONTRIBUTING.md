Hello! Thank you for choosing to help contribute to one of the SendGrid open source projects. There are many ways you can contribute and help is always welcome.  We simply ask that you follow the following contribution policies.

- [CLAs and CCLAs](#cla)
- [Roadmap & Milestones](#roadmap)
- [Feature Request](#feature-request)
- [Submit a Bug Report](#submit-a-bug-report)
- [Improvements to the Codebase](#improvements-to-the-codebase)
- [Understanding the Code Base](#understanding-the-codebase)
- [Testing](#testing)
- [Testing Multiple Versions of Python](#testing-multiple-versions-of-python)
- [Style Guidelines & Naming Conventions](#style-guidelines-and-naming-conventions)
- [Creating a Pull Request](#creating-a-pull-request)
- [Code Reviews](#code-reviews)

<a name="roadmap"></a>
We use [Milestones](https://github.com/sendgrid/python-http-client/milestones) to help define current roadmaps, please feel free to grab an issue from the current milestone. Please indicate that you have begun work on it to avoid collisions. Once a PR is made, community review, comments, suggestions, and additional PRs are welcomed and encouraged.

<a name="cla"></a>
## CLAs and CCLAs

Before you get started, SendGrid requires that a SendGrid Contributor License Agreement (CLA) be filled out by every contributor to a SendGrid open source project.

Our goal with the CLA is to clarify the rights of our contributors and reduce other risks arising from inappropriate contributions.  The CLA also clarifies the rights SendGrid holds in each contribution and helps to avoid misunderstandings over what rights each contributor is required to grant to SendGrid when making a contribution.  In this way, the CLA encourages broad participation by our open source community and helps us build strong open source projects, free from any individual contributor withholding or revoking rights to any contribution.

SendGrid does not merge a pull request made against a SendGrid open source project until that pull request is associated with a signed CLA. Copies of the CLA are available [here](https://gist.github.com/SendGridDX/98b42c0a5d500058357b80278fde3be8#file-sendgrid_cla).

When you create a Pull Request, after a few seconds, a comment will appear with a link to the CLA. Click the link and fill out the brief form and then click the "I agree" button and you are all set. You will not be asked to re-sign the CLA unless we make a change.

There are a few ways to contribute, which we'll enumerate below:

<a name="feature-request"></a>
## Feature Request

If you'd like to make a feature request, please read this section.

The GitHub issue tracker is the preferred channel for library feature requests, but please respect the following restrictions:

- Please **search for existing issues** in order to ensure we don't have duplicate bugs/feature requests.
- Please be respectful and considerate of others when commenting on issues

<a name="submit-a-bug-report"></a>
## Submit a Bug Report

Note: DO NOT include your credentials in ANY code examples, descriptions, or media you make public.

A software bug is a demonstrable issue in the code base. In order for us to diagnose the issue and respond as quickly as possible, please add as much detail as possible into your bug report.

Before you decide to create a new issue, please try the following:

<<<<<<< HEAD
1. Check the Github issues tab if the identified issue has already been reported, if so, please add a +1 to the existing post.
2. Update to the latest version of this code and check if the issue has already been fixed
=======
1. Check the GitHub issues tab if the identified issue has already been reported, if so, please add a +1 to the existing post.
2. Update to the latest version of this code and check if issue has already been fixed
>>>>>>> 21d22a91
3. Copy and fill in the Bug Report Template we have provided below

### Please use our Bug Report Template

In order to make the process easier, we've included a [sample bug report template](https://github.com/sendgrid/python-http-client/.github/ISSUE_TEMPLATE) (borrowed from [Ghost](https://github.com/TryGhost/Ghost/)). The template uses [GitHub flavored markdown](https://help.github.com/articles/github-flavored-markdown/) for formatting.

<a name="improvements-to-the-codebase"></a>
## Improvements to the Codebase

We welcome direct contributions to the python-http-client code base. Thank you!

### Development Environment ###

#### Install and Run Locally ####

##### Prerequisites #####

- Python 2.7 and 3.4+
- There are no external dependencies

##### Initial setup: #####

```bash
git clone https://github.com/sendgrid/python-http-client.git
cd python-http-client
```

##### Execute: #####

See the [examples folder](https://github.com/sendgrid/python-http-client/tree/master/examples) to get started quickly.

<a name="understanding-the-codebase"></a>
## Understanding the Code Base

**/examples**

Working examples that demonstrate usage.

**/tests**

Unit and profiling tests.

**/python_http_client/client.py**

An HTTP client with a fluent interface using method chaining and reflection. By returning self on [__getattr__](https://github.com/sendgrid/python-http-client/blob/master/client.py#L74) and [_()](https://github.com/sendgrid/python-http-client/blob/master/client.py#L70), we can dynamically build the URL using method chaining and [__getattr__](https://github.com/sendgrid/python-http-client/blob/master/client.py#L74) allows us to dynamically receive the method calls to achieve reflection.

This allows for the following mapping from a URL to a method chain:

`/api_client/{api_key_id}/version` maps to `client.api_client._(api_key_id).version.<method>()` where <method> is a [HTTP verb](https://github.com/sendgrid/python-http-client/blob/master/client.py#L24).

**/python_http_client/config.py**

Loads the environment variables, if applicable.

<a name="testing"></a>
## Testing

All PRs require passing tests before the PR will be reviewed.

All test files are in the [`tests`](https://github.com/sendgrid/python-http-client/tree/master/tests) directory.

For the purposes of contributing to this repo, please update the [`test_unit.py`](https://github.com/sendgrid/python-http-client/blob/master/test/test_unit.py) file with unit tests as you modify the code.

```bash
python -m unittest discover -v
```

<a name="testing-multiple-versions-of-python"></a>
## Testing Multiple Versions of Python

All PRs require passing tests before the PR will be reviewed.

### Prerequisites: ###

The above local "Initial setup" is complete

- [pyenv](https://github.com/yyuu/pyenv)
- [tox](https://pypi.python.org/pypi/tox)

### Initial setup: ###

Add `eval "$(pyenv init -)"` to your shell environment (.profile, .bashrc, etc) after installing tox, you only need to do this once.

```bash
pyenv install 2.7.11
pyenv install 3.4.3
pyenv install 3.5.2
pyenv install 3.6.0
python setup.py install
pyenv local 3.6.0 3.5.2 3.4.3 2.7.8
pyenv rehash
```

### Execute: ###

```bash
source venv/bin/activate
tox
```

<a name="style-guidelines-and-naming-conventions"></a>
## Style Guidelines & Naming Conventions

Generally, we follow the style guidelines as suggested by the official language. However, we ask that you conform to the styles that already exist in the library. If you wish to deviate, please explain your reasoning.

- [PEP8](https://www.python.org/dev/peps/pep-0008/)

Please run your code through:

- [pyflakes](https://pypi.python.org/pypi/pyflakes)
- [pylint](https://www.pylint.org/)
- [pep8](https://pypi.python.org/pypi/pep8)

<a name="creating-a-pull-request"></a>
## Creating a Pull Request

1. [Fork](https://help.github.com/fork-a-repo/) the project, clone your fork,
   and configure the remotes:

   ```bash
   # Clone your fork of the repo into the current directory
   git clone https://github.com/sendgrid/python-http-client
   # Navigate to the newly cloned directory
   cd python-http-client
   # Assign the original repo to a remote called "upstream"
   git remote add upstream https://github.com/sendgrid/python-http-client
   ```

2. If you cloned a while ago, get the latest changes from upstream:

   ```bash
   git checkout <dev-branch>
   git pull upstream <dev-branch>
   ```

3. Create a new topic branch (of the main project development branch) to
   contain your feature, change, or fix:

   ```bash
   git checkout -b <topic-branch-name>
   ```

4. Commit your changes in logical chunks. Please adhere to these [git commit
   message guidelines](http://tbaggery.com/2008/04/19/a-note-about-git-commit-messages.html)
   or your code is unlikely to be merged into the main project. Use Git's
   [interactive rebase](https://help.github.com/articles/interactive-rebase)
   feature to tidy up your commits before making them public.

4a. Create tests.

4b. Create or update the example code that demonstrates the functionality of this change to the code.

5. Locally merge (or rebase) the upstream development branch into your topic branch:

   ```bash
   git pull [--rebase] upstream master
   ```

6. Push your topic branch up to your fork:

   ```bash
   git push origin <topic-branch-name>
   ```

7. [Open a Pull Request](https://help.github.com/articles/using-pull-requests/)
    with a clear title and description against the `master` branch. All tests must be passing before we will review the PR.

If you have any additional questions, please feel free to [email](mailto:dx@sendgrid.com) us or create an issue in this repo.

<a name="code-reviews"></a>
## Code Reviews
<<<<<<< HEAD
If you can, please look at open PRs and review them. Give feedback and help us merge these PRs much faster! If you don't know how Github has some great [information on how to review a Pull Request](https://help.github.com/articles/about-pull-request-reviews/).
=======
If you can, please look at open PRs and review them. Give feedback and help us merge these PRs much faster! If you don't know how, GitHub has some great [information on how to review a Pull Request](https://help.github.com/articles/about-pull-request-reviews/).
>>>>>>> 21d22a91
<|MERGE_RESOLUTION|>--- conflicted
+++ resolved
@@ -47,13 +47,8 @@
 
 Before you decide to create a new issue, please try the following:
 
-<<<<<<< HEAD
 1. Check the Github issues tab if the identified issue has already been reported, if so, please add a +1 to the existing post.
 2. Update to the latest version of this code and check if the issue has already been fixed
-=======
-1. Check the GitHub issues tab if the identified issue has already been reported, if so, please add a +1 to the existing post.
-2. Update to the latest version of this code and check if issue has already been fixed
->>>>>>> 21d22a91
 3. Copy and fill in the Bug Report Template we have provided below
 
 ### Please use our Bug Report Template
@@ -225,8 +220,4 @@
 
 <a name="code-reviews"></a>
 ## Code Reviews
-<<<<<<< HEAD
-If you can, please look at open PRs and review them. Give feedback and help us merge these PRs much faster! If you don't know how Github has some great [information on how to review a Pull Request](https://help.github.com/articles/about-pull-request-reviews/).
-=======
-If you can, please look at open PRs and review them. Give feedback and help us merge these PRs much faster! If you don't know how, GitHub has some great [information on how to review a Pull Request](https://help.github.com/articles/about-pull-request-reviews/).
->>>>>>> 21d22a91
+If you can, please look at open PRs and review them. Give feedback and help us merge these PRs much faster! If you don't know how, GitHub has some great [information on how to review a Pull Request](https://help.github.com/articles/about-pull-request-reviews/).