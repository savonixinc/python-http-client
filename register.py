--- conflicted
+++ resolved
@@ -3,19 +3,6 @@
 
 
 output = pypandoc.convert('README.md', 'rst')
-<<<<<<< HEAD
-f = open('README.txt', 'w+')
-f.write(output)
-f.close()
-
-readme_rst = open('./README.txt').read()
-replace = '[SendGrid Logo]\n' + /
-'(https://uiux.s3.amazonaws.com/2016-logos/email-logo%402x.png)'
-replacement = '|SendGrid Logo|\n\n.. |SendGrid Logo| image:: ' + /
-'https://uiux.s3.amazonaws.com/2016-logos/email-logo%402x.png\n   ' + /
-':target: https://www.sendgrid.com'
-final_text = readme_rst.replace(replace, replacement)
-=======
 
 with open('README.txt', 'w+') as f:
     f.write(output)
@@ -32,6 +19,5 @@
 
 final_text = readme_rst.replace(replace, replacement)
 
->>>>>>> 949dc212
 with open('./README.txt', 'w') as f:
     f.write(final_text)