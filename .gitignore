--- conflicted
+++ resolved
@@ -73,9 +73,5 @@
 Pipfile.lock
 
 # IDE
-<<<<<<< HEAD
 .vscode
-=======
-.vscode
-.idea
->>>>>>> 88251b72
+.idea