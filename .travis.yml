language: python
sudo: false
cache: pip
python:
- '2.6'
- '2.7'
- '3.4'
- '3.5'
fail_fast: true
before_install:
    - pip install pycodestyle
install:
- if [[ "$TRAVIS_PYTHON_VERSION" == 2.6* ]]; then travis_retry pip install unittest2; fi
- if [[ "$TRAVIS_PYTHON_VERSION" == 2.6* ]]; then travis_retry pip uninstall -y pbr; fi
- if [[ "$TRAVIS_PYTHON_VERSION" == "3.2" ]]; then travis_retry pip install coverage==3.7.1; fi
- if [[ "$TRAVIS_PYTHON_VERSION" != "3.2" ]]; then travis_retry pip install coverage; fi
- python setup.py install
- pip install codecov
script:
<<<<<<< HEAD
- if [[ $TRAVIS_PYTHON_VERSION == '2.6' ]]; then coverage run -m unittest2 discover; else coverage run -m unittest discover; fi
after_script:
- codecov
=======
# Run pycodestyle
- pycodestyle
- if [[ $TRAVIS_PYTHON_VERSION == '2.6' ]]; then unit2 discover; else python -m unittest discover; fi
>>>>>>> 01bba171
notifications:
  hipchat:
    rooms:
      secure: HJMoEh7l01B8tqQcdp4c4Og2lFY2QCAPnt++a4InM1zF+pbQuALQvS50ILJPc7qoBskqfvXhX9t+coSaKVIMPFuXlHC9haYCBxv0TSTA/j/9SnDGwS70U2YWDIi20/YZrPSN874woL6F/D8/vB+IwYxJWIL+ofasXPm/v+QHKLjEKLggyK8SHsU2BPH++0JluelpnaBt6JcCCY6IL8wu/Bf6ohFHf67cwITPzA33Wmla51W5zHSlaVsqKM+UhK5EWCCvU51t/imfL8cf8h7zNxveqGbaq5Fqk7lBEmHtYdUm0P5RdsHHFiyWvf3Kk8kYBkA4VaSqSdV10g/Q2sURW0F4s6ULJqRBtTIcQFKgUcrkBM22+/I8MrfRkVOUrrlPugOeshtuac3xN0tQBZYc1yIik914NeL1im/doZ5MjsNlQckmF8tmwz9uPMpQBWHRGQwc72EiJ3ANfogMhZhI3GIKQffHP8aO+JTCyzzxQ1fUerF4/YgsciAZdbBRVKmYdElvix6vVxS1QyPEjr3AHzhCFso78vRla7yAXoI2RrzbsnoPo/TBsof4sqbtgPgGWSBPJiZOPh3WNZ5NSUjlefk1PyYsdqM+Ywhk8SApo8eKrDK2ghiKmqSB3yDIs4WJN91CJnhUgt8fl5Q2Iz1pCm/999ma+y/VXOqURudE5wg=
    template:
    - '<a href="https://travis-ci.org/%{repository}/builds/%{build_id}">%{repository}
      Build %{build_number}</a> on branch <i>%{branch}</i> by %{author}: <strong>%{message}</strong>
      <a href="https://github.com/sendgrid/%{repository}/commits/%{commit}">View on
      GitHub</a>'
    format: html
    notify: false
env:
  global:
  - secure: 7j0Ox9ZQss0PewrhGih86Ro0pQJpv23Bb0uABJV7kKN/W37ofrG0m6joamf8EhDDleaPoIqfbARhUpAlqFZF0Uo/5rREqpKkmP4e1zuYMu20VbFv6PXwZ+7ByAuKXN2/Xs54MImlL1+RaduMPNRpbcfT1mdqJgSC+3tVcWodzuRG9RPzxtWYLe93QfwNHV/VMsDPDIY12FZTErbXd/hBCEQXep5rNfK+TtLIGn0ZnS7TktTcD0ld+0ruhunbDjnkpXPVSJDuLaGRpotq0oyaGifnjVM5gVubP+KCL3h24tIXjJ7uI36Eu3EuF4qsg0fmNjuM/WjgwZ9Ta4I2MHlXtFs//qMMArOw5AvPg25adrEwGO4Veh3I3tJGL7hJeM7AZX4rAycXiGIHvpP2G/nX6e/EqRrnFBDOStmBhxEaknLJ/p2Cv6AOvxTMKDo8y+tJY1jp3H1iwCBYyW6KuFKVPDYtu8VLxJunaqNX4LxiJN7VHgvTSgqImjzEy5tVxVt079ciyeznSKKGHLHDAl1ioQpmv/Oyas007A4PKJJAf73go8Yt+GM6qe3K6U3tIBKWL8e0cK1kejk9TLC0D9KXbmhmK81QzpBdQfkrveYi/kucVv0zdrGl+Uy8zcq+vYxceyCdDYcTxCS66bWNFTD2t1dML5gRpdNVVSc27ZM9wtA=
  - secure: NlSZq/v2vjPQSSjlAbrM1JAfCdBSF/OqmO1HV/7U8HAmyGj7WjAcBkH5qWb5lP/xgUSzP3rEtNBJQNNHHiHHxSY0TtplUkJHrBqZOWGd4nG4GB/w8thj4nOiuok9lQhU2wi4mhRnzw2gGG9XpRpnYqL3a0CWWZ8XilSdL3M1H4fE2rwCSbKo35wpaapAT2BkN/zXeJ62wYX0vsz14EAzRSPlX+zfSo4esjig/B4ubgD1KKq3vRWGX0oU1/b6LYxrRl+OPqql9s3nKa0SuHtzLH4CVM0JTpJ8PxYq/LaLn03evAtgjR3aJJUlXaYL+yVBdATGrtyGUAJTVvRtbWsiaW4KNs+e5eWD+KM1ei18DYHWTMsjRbKLh3DrnUxFSFezMkOgUX4I9aohqPW9q9eTbSi2nR2mEcfDrGPArTZKtmGvx09gil5BAvsYc9A2Ob+TdV0N/bHROdK1R381mY4xWYytZ070+J4YHIKi/AwEJXtYgedc/PDr6fxh9RKDXNybyP2y/i+b72bnij9ZyJc0scDAlRQ4MU/h4cFDohI9quIYpJZ3N3eUeVp7TNX4AT2z+aNj74pBy15eMJv8WYhuBauk3jexhpMQi5yDr7aqlb2/NRyd91oP5QZOcjo7nnPcJp8QyvKtWFeID+c5dV3wcIMeOXmPz1KWWGlJMrV1vZI=<|MERGE_RESOLUTION|>--- conflicted
+++ resolved
@@ -17,15 +17,12 @@
 - python setup.py install
 - pip install codecov
 script:
-<<<<<<< HEAD
 - if [[ $TRAVIS_PYTHON_VERSION == '2.6' ]]; then coverage run -m unittest2 discover; else coverage run -m unittest discover; fi
 after_script:
 - codecov
-=======
 # Run pycodestyle
 - pycodestyle
 - if [[ $TRAVIS_PYTHON_VERSION == '2.6' ]]; then unit2 discover; else python -m unittest discover; fi
->>>>>>> 01bba171
 notifications:
   hipchat:
     rooms:
