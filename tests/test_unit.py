import os
import pickle
from os import path
try:
    import unittest2 as unittest
except ImportError:
    import unittest
from python_http_client.client import Client, Response
from python_http_client.exceptions import (
    handle_error,
    HTTPError,
    BadRequestsError,
    NotFoundError,
    UnsupportedMediaTypeError,
    ServiceUnavailableError
)


try:
    # Python 3
    import urllib.request as urllib
except ImportError:
    # Python 2
    import urllib2 as urllib


try:
    basestring
except NameError:
    basestring = str


class MockException(HTTPError):
<<<<<<< HEAD
=======

>>>>>>> 949dc212
    def __init__(self, code):
        self.code = code
        self.reason = 'REASON'
        self.hdrs = 'HEADERS'

    def read(self):
        return 'BODY'


class MockResponse(urllib.HTTPSHandler):

    def __init__(self, response_code):
        self.response_code = response_code

    def getcode(self):
        return self.response_code

    def info(self):
        return 'HEADERS'

    def read(self):
        return 'RESPONSE BODY'


class MockClient(Client):

    def __init__(self, host, response_code):
        self.response_code = 200
        Client.__init__(self, host)

    def _make_request(self, opener, request):
<<<<<<< HEAD
        if 200 <= self.response_code < 299:   # if successsful code
=======
        if 200 <= self.response_code < 299:  # if successsful code
>>>>>>> 949dc212
            return MockResponse(self.response_code)
        else:
            raise handle_error(MockException(self.response_code))


class TestClient(unittest.TestCase):

    def setUp(self):
        self.host = 'http://api.test.com'
        self.client = Client(host=self.host)
        self.api_key = 'SENDGRID_API_KEY'
        self.request_headers = {
                                'Content-Type': 'application/json',
                                'Authorization': 'Bearer ' + self.api_key
                                }
        self.client = Client(host=self.host,
                             request_headers=self.request_headers,
                             version=3)

    def test__init__(self):
        default_client = Client(host=self.host)
        self.assertEqual(default_client.host, self.host)
        self.assertEqual(default_client.request_headers, {})
        methods = ['delete', 'get', 'patch', 'post', 'put']
        self.assertEqual(default_client.methods, methods)
        self.assertEqual(default_client._version, None)
        self.assertEqual(default_client._url_path, [])

        request_headers = {'X-Test': 'test', 'X-Test2': 1}
        version = 3
        client = Client(host=self.host,
                        request_headers=request_headers,
                        version=version)
        self.assertEqual(client.host, self.host)
        self.assertEqual(client.request_headers, request_headers)
        methods = ['delete', 'get', 'patch', 'post', 'put']
        self.assertEqual(client.methods, methods)
        self.assertEqual(client._version, 3)
        self.assertEqual(client._url_path, [])

    def test__build_versioned_url(self):
        url = '/api_keys?hello=1&world=2'
        versioned_url = self.client._build_versioned_url(url)
        url = '{0}/v{1}{2}'.format(self.host, str(self.client._version), url)
        self.assertEqual(versioned_url, url)

    def test__build_url(self):
        self.client._url_path = self.client._url_path + ['here']
        self.client._url_path = self.client._url_path + ['there']
        self.client._url_path = self.client._url_path + [1]
        self.client._version = 3
<<<<<<< HEAD
        url = '{0}/v{1}{2}'.format(self.host,
                                   str(self.client._version),
                                   '/here/there/1?hello=0&' +
                                   'world=1&ztest=0&ztest=1')
        query_params = {'hello': 0, 'world': 1, 'ztest': [0, 1]}
=======
        url = '{0}/v{1}{2}'.format(
            self.host,
            str(self.client._version),
            '/here/there/1?hello=0&world=1&ztest=0&ztest=1')
        query_params = {'hello': 0, 'world': 1, 'ztest': [0,1]}
>>>>>>> 949dc212
        built_url = self.client._build_url(query_params)
        self.assertEqual(built_url, url)

    def test__update_headers(self):
        request_headers = {'X-Test': 'Test'}
        self.client._update_headers(request_headers)
        self.assertTrue('X-Test' in self.client.request_headers)
        self.client.request_headers.pop('X-Test', None)

    def test__build_client(self):
        new_client = self.client._build_client('test')
        self.assertTrue(new_client)

    def test__(self):
        self.assertEqual(self.client._url_path, [])
        client = self.client._('hello')
        url_path = ['hello']
        self.assertEqual(client._url_path[0], url_path[0])

    def test__getattr__(self):
        mock_client = MockClient(self.host, 200)
        client = mock_client.__getattr__('hello')
        url_path = ['hello']
        self.assertEqual(client._url_path, url_path)
        self.assertEqual(client.__getattr__('get').__name__, 'http_request')

        # Test Version
        client.version(3)
        self.assertEqual(client._version, 3)

        # Test GET
        mock_client._url_path+['test']
        r = mock_client.get()
        self.assertEqual(r.status_code, 200)

        # Test POST
        r = mock_client.put()
        self.assertEqual(r.status_code, 200)

        # Test PATCH
        r = mock_client.patch()
        self.assertEqual(r.status_code, 200)

        # Test POST
        mock_client.response_code = 201
        r = mock_client.post()
        self.assertEqual(r.status_code, 201)

        # Test DELETE
        mock_client.response_code = 204
        r = mock_client.delete()
        self.assertEqual(r.status_code, 204)

        mock_client.response_code = 400
        self.assertRaises(BadRequestsError, mock_client.get)

        mock_client.response_code = 404
        self.assertRaises(NotFoundError, mock_client.post)

        mock_client.response_code = 415
        self.assertRaises(UnsupportedMediaTypeError, mock_client.patch)

        mock_client.response_code = 503
        self.assertRaises(ServiceUnavailableError, mock_client.delete)

        mock_client.response_code = 523
        self.assertRaises(HTTPError, mock_client.delete)


    def test_client_pickle_unpickle(self):
        pickled_client = pickle.dumps(self.client)
        unpickled_client = pickle.loads(pickled_client)
        self.assertDictEqual(self.client.__dict__, unpickled_client.__dict__, "original client and unpickled client must have the same state")


if __name__ == '__main__':
    unittest.main()<|MERGE_RESOLUTION|>--- conflicted
+++ resolved
@@ -31,10 +31,7 @@
 
 
 class MockException(HTTPError):
-<<<<<<< HEAD
-=======
-
->>>>>>> 949dc212
+
     def __init__(self, code):
         self.code = code
         self.reason = 'REASON'
@@ -66,11 +63,8 @@
         Client.__init__(self, host)
 
     def _make_request(self, opener, request):
-<<<<<<< HEAD
+
         if 200 <= self.response_code < 299:   # if successsful code
-=======
-        if 200 <= self.response_code < 299:  # if successsful code
->>>>>>> 949dc212
             return MockResponse(self.response_code)
         else:
             raise handle_error(MockException(self.response_code))
@@ -122,19 +116,13 @@
         self.client._url_path = self.client._url_path + ['there']
         self.client._url_path = self.client._url_path + [1]
         self.client._version = 3
-<<<<<<< HEAD
+
         url = '{0}/v{1}{2}'.format(self.host,
                                    str(self.client._version),
                                    '/here/there/1?hello=0&' +
                                    'world=1&ztest=0&ztest=1')
         query_params = {'hello': 0, 'world': 1, 'ztest': [0, 1]}
-=======
-        url = '{0}/v{1}{2}'.format(
-            self.host,
-            str(self.client._version),
-            '/here/there/1?hello=0&world=1&ztest=0&ztest=1')
-        query_params = {'hello': 0, 'world': 1, 'ztest': [0,1]}
->>>>>>> 949dc212
+
         built_url = self.client._build_url(query_params)
         self.assertEqual(built_url, url)
 
